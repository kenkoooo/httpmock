[package]
name = "httpmock"
<<<<<<< HEAD
version = "0.5.3-alpha.0"
=======
version = "0.5.3"
>>>>>>> 39cbb47e
authors = ["Alexander Liesenfeld <alexander.liesenfeld@outlook.com>"]
edition = "2018"
description = "HTTP mocking library for Rust"
readme = "README.md"
keywords = ["http", "mock", "test"]
categories = ["development-tools::testing"]
license = "MIT"
repository = "https://github.com/alexliesenfeld/httpmock"

[dependencies]
<<<<<<< HEAD
serde = { version = "1.0.117", features = ["derive"] }
serde_json = "1.0.59"
serde_regex = "1.1.0"
lazy_static = "1.4.0"
hyper = "0.13.8"
tokio = { version = "0.2.22", features = ["rt-core", "rt-util", "sync", "macros"] }
base64 = "0.13.0"
regex = "1.4.1"
log = "0.4.11"
qstring = "0.7.2"
assert-json-diff = "1.1.0"
async-trait = "0.1.41"
async-object-pool = "0.1.3"
crossbeam-utils = "0.8.0"
futures-util = "0.3.7"
isahc = "0.9.10"
basic-cookies = "0.1.4"
=======
serde = { version = "1.0", features = ["derive"] }
serde_json = "1.0"
serde_regex = "1.1"
lazy_static = "1.4"
hyper = { version = "0.14", features = ["server", "http1", "tcp"] }
tokio = { version = "1.0", features = ["sync", "macros", "rt-multi-thread"] }
isahc = "1.0"
base64 = "0.13"
regex = "1.4"
log = "0.4"
qstring = "0.7"
assert-json-diff = "1.1"
async-trait = "0.1"
async-object-pool = "0.1"
crossbeam-utils = "0.8"
futures-util = "0.3"
basic-cookies = "0.1"
>>>>>>> 39cbb47e
difference = "2.0"
levenshtein = "1.0"

colored = { version = "2.0", optional = true }
structopt = { version = "0.3", optional = true }
env_logger = { version = "0.8", optional = true }

[dev-dependencies]
env_logger = "0.8"
tokio-test = "0.4"
async-std = { version = "1.8", features = ["attributes", "unstable"] }
isahc = { version = "1.0", features = ["json"] }
syn = { version = "1.0", features = ["full"] }
quote = "1.0"
actix-rt = "2.0.0-beta"
colored = "2.0"

[features]
standalone = ["structopt", "env_logger"]
color = ["colored"]

[[bin]]
name = "httpmock"
required-features = ["standalone"]<|MERGE_RESOLUTION|>--- conflicted
+++ resolved
@@ -1,10 +1,6 @@
 [package]
 name = "httpmock"
-<<<<<<< HEAD
-version = "0.5.3-alpha.0"
-=======
 version = "0.5.3"
->>>>>>> 39cbb47e
 authors = ["Alexander Liesenfeld <alexander.liesenfeld@outlook.com>"]
 edition = "2018"
 description = "HTTP mocking library for Rust"
@@ -15,25 +11,6 @@
 repository = "https://github.com/alexliesenfeld/httpmock"
 
 [dependencies]
-<<<<<<< HEAD
-serde = { version = "1.0.117", features = ["derive"] }
-serde_json = "1.0.59"
-serde_regex = "1.1.0"
-lazy_static = "1.4.0"
-hyper = "0.13.8"
-tokio = { version = "0.2.22", features = ["rt-core", "rt-util", "sync", "macros"] }
-base64 = "0.13.0"
-regex = "1.4.1"
-log = "0.4.11"
-qstring = "0.7.2"
-assert-json-diff = "1.1.0"
-async-trait = "0.1.41"
-async-object-pool = "0.1.3"
-crossbeam-utils = "0.8.0"
-futures-util = "0.3.7"
-isahc = "0.9.10"
-basic-cookies = "0.1.4"
-=======
 serde = { version = "1.0", features = ["derive"] }
 serde_json = "1.0"
 serde_regex = "1.1"
@@ -51,7 +28,6 @@
 crossbeam-utils = "0.8"
 futures-util = "0.3"
 basic-cookies = "0.1"
->>>>>>> 39cbb47e
 difference = "2.0"
 levenshtein = "1.0"
 
